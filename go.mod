--- conflicted
+++ resolved
@@ -11,15 +11,12 @@
 )
 
 require (
-<<<<<<< HEAD
 	github.com/davecgh/go-spew v1.1.1 // indirect
 	github.com/kr/text v0.2.0 // indirect
 	github.com/pmezard/go-difflib v1.0.0 // indirect
 	gopkg.in/yaml.v3 v3.0.1 // indirect
-=======
 	github.com/kr/text v0.2.0 // indirect
 	golang.org/x/sys v0.5.0 // indirect
->>>>>>> 9a3e341b
 )
 
 require (
@@ -38,14 +35,8 @@
 	github.com/hashicorp/golang-lru/v2 v2.0.2 // indirect
 	github.com/klauspost/compress v1.12.3 // indirect
 	github.com/pkg/errors v0.9.1 // indirect
-<<<<<<< HEAD
-	github.com/stretchr/testify v1.8.4
 	go.etcd.io/bbolt v1.3.7
 	golang.org/x/net v0.7.0 // indirect
 	golang.org/x/sync v0.3.0
 	golang.org/x/sys v0.5.0 // indirect
-=======
-	go.etcd.io/bbolt v1.3.7
-	golang.org/x/net v0.7.0 // indirect
->>>>>>> 9a3e341b
 )
module github.com/lotusdblabs/lotusdb/v2

go 1.19

require (
	github.com/bwmarrin/snowflake v0.3.0
	github.com/dgraph-io/badger/v4 v4.1.0
	github.com/rosedblabs/wal v1.3.2
	github.com/stretchr/testify v1.8.4
)

require golang.org/x/sys v0.10.0 // indirect

require (
	github.com/kr/text v0.2.0 // indirect
<<<<<<< HEAD
	go.uber.org/atomic v1.7.0 // indirect
	go.uber.org/multierr v1.6.0 // indirect
=======
	github.com/valyala/bytebufferpool v1.0.0 // indirect
>>>>>>> dbab3456
)

require (
	github.com/cespare/xxhash/v2 v2.2.0
	github.com/davecgh/go-spew v1.1.1 // indirect
	github.com/pmezard/go-difflib v1.0.0 // indirect
	gopkg.in/yaml.v3 v3.0.1 // indirect
)

require (
	github.com/dgraph-io/ristretto v0.1.1 // indirect
	github.com/dustin/go-humanize v1.0.1 // indirect
	github.com/gofrs/flock v0.8.1
	github.com/gogo/protobuf v1.3.2 // indirect
	github.com/golang/glog v1.1.1 // indirect
	github.com/hashicorp/golang-lru/v2 v2.0.4 // indirect
	github.com/klauspost/compress v1.16.7 // indirect
	github.com/pkg/errors v0.9.1 // indirect
	go.etcd.io/bbolt v1.3.7
	go.uber.org/zap v1.24.0
	golang.org/x/net v0.12.0 // indirect
	golang.org/x/sync v0.3.0
	gopkg.in/natefinch/lumberjack.v2 v2.2.1
)<|MERGE_RESOLUTION|>--- conflicted
+++ resolved
@@ -13,12 +13,9 @@
 
 require (
 	github.com/kr/text v0.2.0 // indirect
-<<<<<<< HEAD
+	github.com/valyala/bytebufferpool v1.0.0 // indirect
 	go.uber.org/atomic v1.7.0 // indirect
 	go.uber.org/multierr v1.6.0 // indirect
-=======
-	github.com/valyala/bytebufferpool v1.0.0 // indirect
->>>>>>> dbab3456
 )
 
 require (

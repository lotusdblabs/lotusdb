--- conflicted
+++ resolved
@@ -35,13 +35,8 @@
 	b.ResetTimer()
 
 	for i := 0; i < b.N; i++ {
-<<<<<<< HEAD
-		err := db.Put(util.GetTestKey(i), util.RandomValue(1024), nil)
-		assert.NoError(b, err)
-=======
 		err := db.Put(util.GetTestKey(i), util.RandomValue(1024))
 		assert.Nil(b, err)
->>>>>>> fec041b9
 	}
 }
 

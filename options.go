--- conflicted
+++ resolved
@@ -47,18 +47,6 @@
 	ReadOnly bool
 }
 
-<<<<<<< HEAD
-var DefaultOptions = Options{
-	DirPath:      tempDBDir(),
-	BlockCache:   64 * 1024 * 1024, // 64 MB
-	Sync:         false,
-	BytesPerSync: 0,
-}
-
-func tempDBDir() string {
-	dir, _ := os.MkdirTemp("", "lotusdb-temp")
-	return dir
-=======
 // WriteOptions set optional params for PutWithOptions and DeleteWithOptions.
 // If you use Put and Delete (without options), that means to use the default values.
 type WriteOptions struct {
@@ -78,5 +66,16 @@
 	// Setting true only if don`t care about the data loss.
 	// Default value is false.
 	DisableWal bool
->>>>>>> 9a3e341b
+}
+
+var DefaultOptions = Options{
+	DirPath:      tempDBDir(),
+	BlockCache:   64 * 1024 * 1024, // 64 MB
+	Sync:         false,
+	BytesPerSync: 0,
+}
+
+func tempDBDir() string {
+	dir, _ := os.MkdirTemp("", "lotusdb-temp")
+	return dir
 }
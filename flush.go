--- conflicted
+++ resolved
@@ -30,13 +30,11 @@
 			Fid:      cf.activeMem.LogFileId() + 1,
 			Fsize:    cf.opts.MemtableSize,
 			TableTyp: cf.getMemtableType(),
-			Fid:      cf.nextFid,
 			IoType:   ioType,
 		}
 		if table, err := memtable.OpenMemTable(memOpts); err != nil {
 			return err
 		} else {
-			cf.nextFid += 1
 			cf.activeMem = table
 		}
 	case <-time.After(cf.opts.MemSpaceWaitTimeout):
@@ -97,10 +95,7 @@
 			return
 			// db closed or cf closed
 			//case <-closed:
-<<<<<<< HEAD
-=======
 		default:
->>>>>>> 1c70d415
 		}
 	}
 }
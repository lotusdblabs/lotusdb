--- conflicted
+++ resolved
@@ -205,16 +205,8 @@
 // Put a key-value pair into the database.
 // Actually, it will open a new batch and commit it.
 // You can think the batch has only one Put operation.
-<<<<<<< HEAD
-func (db *DB) Put(key []byte, value []byte, options *WriteOptions) error {
-	batch, ok := db.batchPool.Get().(*Batch)
-	if !ok {
-		panic("batchPool.Get() failed")
-	}
-=======
 func (db *DB) PutWithOptions(key []byte, value []byte, options WriteOptions) error {
 	batch := db.batchPool.Get().(*Batch)
->>>>>>> fec041b9
 	defer func() {
 		batch.reset()
 		db.batchPool.Put(batch)
@@ -234,16 +226,8 @@
 // Actually, it will open a new batch and commit it.
 // You can think the batch has only one Get operation.
 func (db *DB) Get(key []byte) ([]byte, error) {
-<<<<<<< HEAD
-	batch, ok := db.batchPool.Get().(*Batch)
-	if !ok {
-		panic("batchPool.Get() failed")
-	}
-	batch.init(true, false, db)
-=======
 	batch := db.batchPool.Get().(*Batch)
 	batch.init(true, false, true, db)
->>>>>>> fec041b9
 	defer func() {
 		_ = batch.Commit()
 		batch.reset()
@@ -260,16 +244,8 @@
 // Delete the specified key from the database.
 // Actually, it will open a new batch and commit it.
 // You can think the batch has only one Delete operation.
-<<<<<<< HEAD
-func (db *DB) Delete(key []byte, options *WriteOptions) error {
-	batch, ok := db.batchPool.Get().(*Batch)
-	if !ok {
-		panic("batchPool.Get() failed")
-	}
-=======
 func (db *DB) DeleteWithOptions(key []byte, options WriteOptions) error {
 	batch := db.batchPool.Get().(*Batch)
->>>>>>> fec041b9
 	defer func() {
 		batch.reset()
 		db.batchPool.Put(batch)
@@ -289,16 +265,8 @@
 // Actually, it will open a new batch and commit it.
 // You can think the batch has only one Exist operation.
 func (db *DB) Exist(key []byte) (bool, error) {
-<<<<<<< HEAD
-	batch, ok := db.batchPool.Get().(*Batch)
-	if !ok {
-		panic("batchPool.Get() failed")
-	}
-	batch.init(true, false, db)
-=======
 	batch := db.batchPool.Get().(*Batch)
 	batch.init(true, false, true, db)
->>>>>>> fec041b9
 	defer func() {
 		_ = batch.Commit()
 		batch.reset()

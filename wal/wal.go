--- conflicted
+++ resolved
@@ -17,7 +17,6 @@
 
 func (w *Wal) Sync() error {
 	return nil
-<<<<<<< HEAD
 }
 
 func (w *Wal) Write(key []byte, value interface{}) error {
@@ -25,8 +24,6 @@
 	return nil
 }
 
-func (w *Wal) Read() {
-
-=======
->>>>>>> ac98ccf5
+func (w *Wal) Read() error {
+	return nil
 }